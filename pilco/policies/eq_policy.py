from pilco.policies.policy import Policy

import numpy as np

import tensorflow as tf
import tensorflow_probability as tfp

from not_tf_opt import UnconstrainedVariable

tfd = tfp.distributions


class EQPolicy(Policy):

    def __init__(self,
                 state_dim,
                 action_dim,
                 num_eq_features,
                 dtype,
                 name='eq_policy',
                 **kwargs):

        super().__init__(state_dim=state_dim,
                         action_dim=action_dim,
                         name=name,
                         dtype=dtype,
                         **kwargs)

        # Number of radial basis functions
        self.num_eq_features = num_eq_features

        # Set EQ policy locations
        eq_locs_init = tf.zeros((num_eq_features, state_dim), dtype=dtype)
        self.eq_locs = UnconstrainedVariable(eq_locs_init,
                                             name='eq_locs',
                                             dtype=dtype)

        # Set EQ policy lengthscales
        eq_log_scales_init = tf.zeros((1, state_dim), dtype=dtype)
        self.eq_log_scales = UnconstrainedVariable(eq_log_scales_init,
                                                    name='eq_log_scales',
                                                    dtype=dtype)

        # Set EQ policy weights
        eq_weights_init = tf.zeros((num_eq_features,), dtype=dtype)
        self.eq_weights = UnconstrainedVariable(eq_weights_init,
                                                name='eq_weights',
                                                dtype=dtype)

    @property
    def parameters(self):
        return self.eq_locs.var, self.eq_log_scales.var, self.eq_weights.var


    def reset(self):

        for param in [self.eq_locs, self.eq_log_scales, self.eq_weights]:

            tensor = tf.random.normal(mean=0.,
                                      stddev=1.,
                                      shape=param.var.shape,
                                      dtype=self.dtype)
            param.assign(tensor)


    def match_moments(self, loc, cov):

        # Convert state mean to tensor and reshape to be rank 2
        loc = tf.convert_to_tensor(loc)
        loc = tf.cast(loc, self.dtype)
        loc = tf.reshape(loc, (1, self.state_dim))

        # Convert state covariance to tensor and ensure it's square
        cov = tf.convert_to_tensor(cov)
        cov = tf.cast(cov, self.dtype)
        cov = tf.reshape(cov, (self.state_dim, self.state_dim))

        # Compute mean_u
        mean_det_coeff = tf.eye(self.state_dim, dtype=self.dtype)
        mean_det_coeff = mean_det_coeff + tf.matmul(cov,
                                                    tf.linalg.diag(1. / self.eq_scales))
        mean_det_coeff = tf.linalg.det(mean_det_coeff) ** -0.5

        scales_plus_cov = self.eq_scales_mat + cov
        scales_plus_cov_inv = tf.linalg.inv(scales_plus_cov)

        diff_mui_mus = self.eq_locs() - loc

        mean_u_quad = tf.einsum('ij, jk, ik -> i',
                                diff_mui_mus,
                                scales_plus_cov_inv,
                                diff_mui_mus)

        exp_mean_u_quad = tf.math.exp(-0.5 * mean_u_quad)
        eq_comp_mean = mean_det_coeff * exp_mean_u_quad

        mean_u = tf.einsum('i, i ->',
                           self.eq_weights(),
                           eq_comp_mean)

        # Compute cov_su
        Q = tf.einsum('ij, jk, lk -> li',
                      cov,
                      scales_plus_cov_inv,
                      self.eq_locs())

        Q = Q + tf.einsum('ij, jk, lk -> li',
                          self.eq_scales_mat,
                          scales_plus_cov_inv,
                          loc)

        Q = Q * eq_comp_mean[:, None]

        cov_su = tf.einsum('i, ij -> j', self.eq_weights(), Q)

        cov_su = cov_su - mean_u * tf.squeeze(loc)

        # Compute cov_uu
        cov_det_coeff = tf.eye(self.state_dim, dtype=self.dtype)
        cov_det_coeff = cov_det_coeff + 2. * cov / self.eq_scales
        cov_det_coeff = tf.linalg.det(cov_det_coeff) ** -0.5

        half_scales_plus_cov = 0.5 * self.eq_scales_mat + cov
        half_scales_plus_cov_inv = tf.linalg.inv(half_scales_plus_cov)

        muij = (self.eq_locs()[None, :, :] + self.eq_locs()[:, None, :]) / 2

        diff_muij_mus = muij - loc[None, :, :]

        diff_mui_muj = self.eq_locs()[None, :, :] - self.eq_locs()[:, None, :]

        cov_uu_quad = tf.einsum('ijk, kl, ijl -> ij',
                                diff_muij_mus,
                                half_scales_plus_cov_inv,
                                diff_muij_mus)

        cov_uu_quad = cov_uu_quad + 0.5 * tf.einsum('ijk, k, ijk -> ij',
                                                    diff_mui_muj,
                                                    1. / self.eq_scales[0],
                                                    diff_mui_muj)

        exp_cov_uu_quad = tf.math.exp(-0.5 * cov_uu_quad)

        S = cov_det_coeff * exp_cov_uu_quad

        cov_uu = tf.einsum('i, ij, j ->',
                           self.eq_weights(),
                           S,
                           self.eq_weights())

        cov_uu = cov_uu - mean_u ** 2

        cov_full = self.join_covariance_matrices(cov,
                                                 cov_su[:, None],
                                                 cov_uu[None, None])

        mean_full = tf.concat([loc, mean_u[None, None]], axis=1)

        return mean_full, cov_full


    @property
    def eq_scales(self):
        """
        Returns 1 x state_dim tensor of EQ squared lengthscales.
        """

        return tf.math.exp(self.eq_log_scales()) ** 2


    @property
    def eq_scales_mat(self):
        """
        Returns diagonal state_dim x state_dim tensor
        of EQ squared lengthscales.
        """

        eq_scales = self.eq_scales[0]

        return tf.linalg.diag(eq_scales)


    def call(self, state):

        # Convert state to tensor and reshape to be rank 2
        state = tf.convert_to_tensor(state, dtype=self.dtype)
        state = tf.reshape(state, (1, -1))

        # Compute quadratic form and exponentiate for each component
        diff_state_mui = state - self.eq_locs()
        quad = tf.einsum('ik, lk, ik -> i',
                         diff_state_mui,
                         self.eq_scales ** -1,
                         diff_state_mui)

        exp_quad = tf.math.exp(-0.5 * quad)

        # EQ output is the weighted sum of eq components
        eq = tf.einsum('i, i ->',
                        self.eq_weights(),
                        exp_quad)

<<<<<<< HEAD
        return eq



class PendulumEQPolicy(EQPolicy):


    def __init__(self,
                 num_eq_features,
                 dtype,
                 name='pendulum_eq_policy',
                 **kwargs):

        super().__init__(state_dim=2,
                         action_dim=1,
                         num_eq_features=num_eq_features,
                         dtype=dtype,
                         **kwargs)


    def reset(self):

        """
        Resets policy parameters: location, scale and weights of EQ features.
        :return:
        """

        # Locations of EQ scales along the angle dimension
        eq_theta_locs = tf.random.normal(shape=(self.num_eq_features,),
                                         mean=-np.pi,
                                         stddev=2 * np.pi,
                                         dtype=self.dtype)

        # Locations of EQ scales along the angular velocity dimension
        eq_theta_dot_locs = tf.random.normal(shape=(self.num_eq_features,),
                                             mean=0.,
                                             stddev=4.,
                                             dtype=self.dtype)

        # Concatenate components of EQ locations and assign
        eq_locs = tf.stack([eq_theta_locs,
                            eq_theta_dot_locs], axis=-1)
        self.eq_locs.assign(eq_locs)

        # Log-scales of EQ components (shared across all EQ components)
        eq_log_scales = self.num_eq_features ** -0.5 * tf.ones(shape=(1, self.state_dim), dtype=self.dtype)
        self.eq_log_scales.assign(eq_log_scales)

        # Weight coefficients for each EQ component
        eq_weights_init = tf.random.normal(shape=(self.num_eq_features,),
                                           mean=0.,
                                           stddev=0.3,
                                           dtype=self.dtype)
        self.eq_weights.assign(eq_weights_init)


class BatchedEQPolicy(EQPolicy):

    def __init__(self,
                 state_dim,
                 action_dim,
                 num_eq_features,
                 dtype,
                 name='eq_policy',
                 **kwargs):


        super().__init__(state_dim=state_dim,
                         action_dim=action_dim,
                         num_eq_features=num_eq_features,
                         dtype=dtype)


    def call(self, state):

        """
        :param state: (M, S)
        :return:
        """

        # Convert state to tensor and reshape to be rank 2
        state = tf.convert_to_tensor(state, dtype=self.dtype)

        # Compute quadratic form and exponentiate for each component
        diff_state_mui = state[:, None, :] - self.eq_locs()[None, :, :]
        quad = tf.einsum('mik, lk, mik -> mi',
                         diff_state_mui,
                         self.eq_scales ** -1,
                         diff_state_mui)

        exp_quad = tf.math.exp(-0.5 * quad)

        # RBF output is the weighted sum of eq components
        eq = tf.einsum('i, mi -> m',
                        self.eq_weights(),
                        exp_quad)

        eq = eq[:, None]

=======
>>>>>>> 51d111f2
        return eq<|MERGE_RESOLUTION|>--- conflicted
+++ resolved
@@ -200,61 +200,7 @@
                         self.eq_weights(),
                         exp_quad)
 
-<<<<<<< HEAD
         return eq
-
-
-
-class PendulumEQPolicy(EQPolicy):
-
-
-    def __init__(self,
-                 num_eq_features,
-                 dtype,
-                 name='pendulum_eq_policy',
-                 **kwargs):
-
-        super().__init__(state_dim=2,
-                         action_dim=1,
-                         num_eq_features=num_eq_features,
-                         dtype=dtype,
-                         **kwargs)
-
-
-    def reset(self):
-
-        """
-        Resets policy parameters: location, scale and weights of EQ features.
-        :return:
-        """
-
-        # Locations of EQ scales along the angle dimension
-        eq_theta_locs = tf.random.normal(shape=(self.num_eq_features,),
-                                         mean=-np.pi,
-                                         stddev=2 * np.pi,
-                                         dtype=self.dtype)
-
-        # Locations of EQ scales along the angular velocity dimension
-        eq_theta_dot_locs = tf.random.normal(shape=(self.num_eq_features,),
-                                             mean=0.,
-                                             stddev=4.,
-                                             dtype=self.dtype)
-
-        # Concatenate components of EQ locations and assign
-        eq_locs = tf.stack([eq_theta_locs,
-                            eq_theta_dot_locs], axis=-1)
-        self.eq_locs.assign(eq_locs)
-
-        # Log-scales of EQ components (shared across all EQ components)
-        eq_log_scales = self.num_eq_features ** -0.5 * tf.ones(shape=(1, self.state_dim), dtype=self.dtype)
-        self.eq_log_scales.assign(eq_log_scales)
-
-        # Weight coefficients for each EQ component
-        eq_weights_init = tf.random.normal(shape=(self.num_eq_features,),
-                                           mean=0.,
-                                           stddev=0.3,
-                                           dtype=self.dtype)
-        self.eq_weights.assign(eq_weights_init)
 
 
 class BatchedEQPolicy(EQPolicy):
@@ -264,14 +210,16 @@
                  action_dim,
                  num_eq_features,
                  dtype,
-                 name='eq_policy',
+                 name='batched_eq_policy',
                  **kwargs):
 
 
         super().__init__(state_dim=state_dim,
                          action_dim=action_dim,
                          num_eq_features=num_eq_features,
-                         dtype=dtype)
+                         name=name,
+                         dtype=dtype,
+                         **kwargs)
 
 
     def call(self, state):
@@ -300,6 +248,4 @@
 
         eq = eq[:, None]
 
-=======
->>>>>>> 51d111f2
         return eq